# -*- coding: utf-8 -*-
import os
import time
import requests
import traceback
from datetime import datetime, timedelta
from pytz import utc, timezone
from collections import OrderedDict
import numpy as np
import pandas as pd

class Tool(object):

    #---------------------------------------------------------------------------
    # bybit約定履歴を取得
    # (https://public.bybit.com/trading/:symbol/ より)
    #---------------------------------------------------------------------------
    # [params]
    #  start_ut / end_ut : UnixTimeで指定
    #                      取得可能期間 : 2019-10-01以降かつ前日まで
    #  symbol            : 取得対象の通貨ペアシンボル名（デフォルトは BTCUSD）
    #  csv_path          : 該当ファイルがあれば読み込んで対象期間をチェック
    #                      ファイルがない or 期間を満たしていない場合はrequestで取得
    #                      csvファイル保存 (None or 空文字は保存しない)
    # [return]
    #  DataFrame columns=['unixtime', 'side', 'size', 'price']
    #---------------------------------------------------------------------------
    @classmethod
    def get_trades_from_bybit(cls, start_ut, end_ut, symbol='BTCUSD', csv_path='./bybit_trades.csv'):
        if ((csv_path is not None) and (len(csv_path) > 0)):
            if os.path.isfile(csv_path):
                try:
                    df = pd.read_csv(csv_path)
                    if len(df.index) > 0:
                        ut = df['unixtime'].values
                        if ((start_ut >= ut[0]) & (end_ut <= ut[-1])):
                            df = df[((df['unixtime'] >= start_ut) & (df['unixtime'] <= end_ut))]
                            df.reset_index(drop=True, inplace=True)
                            print('trades from csv.')
                            return df
                except Exception:
                    pass

        start_utc = datetime.utcfromtimestamp(start_ut)
        end_utc = datetime.utcfromtimestamp(end_ut)
        from_dt = datetime(start_utc.year, start_utc.month, start_utc.day)
        to_dt = datetime(end_utc.year, end_utc.month, end_utc.day)
        df_concat = None
        cur_dt = from_dt
        while cur_dt <= to_dt:
            try:
                df = pd.read_csv(f'https://public.bybit.com/trading/{symbol}/{symbol}{cur_dt:%Y-%m-%d}.csv.gz',
                                 compression='gzip',
                                 usecols=['timestamp', 'side', 'price', 'size'],
                                 dtype={'timestamp':'float', 'side':'str', 'price':'float', 'size':'int'})
            except Exception:
                cur_dt += timedelta(days=1)
                continue

            df.rename(columns={'timestamp': 'unixtime'}, inplace=True)
            if df is not None and len(df.index) > 0:
                if df_concat is None:
                    df_concat = df
                else:
                    df_concat = pd.concat([df_concat, df])
            cur_dt += timedelta(days=1)

        if df_concat is None:
            return None
        if len(df_concat.index) < 1:
            return df_concat

        df_concat.sort_values(by='unixtime', ascending=True, inplace=True)
        df_concat.reset_index(drop=True, inplace=True)

        if ((csv_path is not None) and (len(csv_path) > 0)):
            csv_dir = os.path.dirname(csv_path)
            if not os.path.exists(csv_dir):
                os.makedirs(csv_dir)
            df_concat.to_csv(csv_path, header=True, index=False)

        df_concat = df_concat[((df_concat['unixtime'] >= start_ut) & (df_concat['unixtime'] <= end_ut))]

        print('trades from request.')
        return df_concat

    #---------------------------------------------------------------------------
    # BitMEX OHLCVを取得
    # (取得件数:1万/requestとなるため, 大量取得時はRateLimit注意)
    #---------------------------------------------------------------------------
    # [params]
    #  start_ut / end_ut : UnixTimeで指定
<<<<<<< HEAD
    #  symbol            : 取得対象の通貨ペアシンボル名 (デフォルトはXBTUSD)
    #  period            : 分を指定 (1 or 5 or 60 or 1D)
=======
    #  period            : 分を指定
    #  symbol            : 取得対象の通貨ペアシンボル名（デフォルトは XBTUSD）
>>>>>>> 0884d834
    #  csv_path          : 該当ファイルがあれば読み込んで対象期間をチェック
    #                      ファイルがない or 期間を満たしていない場合はrequestで取得
    #                      csvファイル保存 (None or 空文字は保存しない)
    #  request_interval  : 複数request時のsleep時間(sec)
    # [return]
    #  DataFrame columns=['unixtime', 'open', 'high', 'low', 'close', 'volume']
    #---------------------------------------------------------------------------
    @classmethod
<<<<<<< HEAD
    def get_ohlcv_from_bitmex(cls, start_ut, end_ut, symbol='XBTUSD', period=1, csv_path='./bitmex_ohlcv.csv', request_interval=0.5):
=======
    def get_ohlcv_from_bitmex(cls, start_ut, end_ut, period=1, symbol='XBTUSD', csv_path='./bitmex_ohlcv.csv', request_interval=0.5):
>>>>>>> 0884d834
        if ((csv_path is not None) and (len(csv_path) > 0)):
            if os.path.isfile(csv_path):
                try:
                    df = pd.read_csv(csv_path)
                    if len(df.index) > 0:
                        ut = df['unixtime'].values
                        p = ut[1] - ut[0]
                        if ((start_ut >= ut[0]) & (end_ut <= ut[-1]) & (p == period * 60)):
                            df = df[((df['unixtime'] >= start_ut) & (df['unixtime'] <= end_ut))]
                            df.reset_index(drop=True, inplace=True)
                            print('ohlcv from csv.')
                            return df
                except Exception:
                    pass

        url = 'https://www.bitmex.com/api/udf/history'
        params = {
            'symbol': symbol,
            'resolution': str(period),
        }

        t=[]; o=[]; h=[]; l=[]; c=[]; v=[]
        cur_time = start_ut
        add_time = period * 60 * 10000
        retry_count = 0
        while cur_time < end_ut:
            try:
                to_time = min(cur_time + add_time, end_ut)
                params['from'] = cur_time
                params['to'] = to_time
                res = requests.get(url, params, timeout=10)
                res.raise_for_status()
                d = res.json()
                t += d['t']; o += d['o']; h += d['h']; l += d['l']; c += d['c']; v += d['v']
                cur_time = to_time + (period * 60 + 1)
                time.sleep(request_interval)
            except Exception as e:
                print(f'Get ohlcv failed.(retry:{retry_count})\n{traceback.format_exc()}')
                if retry_count > 5:
                    raise e
                retry_count += 1
                time.sleep(2)
                continue

        df = pd.DataFrame(
            OrderedDict(unixtime=t, open=o, high=h, low=l, close=c, volume=v)
        )
        df = df[((df['unixtime'] >= start_ut) & (df['unixtime'] <= end_ut))]
        if len(df.index) == 0:
            return df
        df.reset_index(drop=True, inplace=True)

        if ((csv_path is not None) and (len(csv_path) > 0)):
            csv_dir = os.path.dirname(csv_path)
            if not os.path.exists(csv_dir):
                os.makedirs(csv_dir)
            df.to_csv(csv_path, header=True, index=False)

        print('ohlcv from request.')
        return df

    #---------------------------------------------------------------------------
    # 約定履歴をOHLCVにリサンプリング
    #---------------------------------------------------------------------------
    # [params]
    #  df     : DateTimeIndexとprice,size列を含むDataFrame
    #  period : リサンプルするタイムフレーム ex) '1S'(秒), '5T'(分), '4H'(時), '1D'(日)
    # [return]
    #  DataFrame columns=['unixtime', 'open', 'high', 'low', 'close', 'volume']
    #---------------------------------------------------------------------------
    @classmethod
    def trade_to_ohlcv(cls, df, period):
        df_org = df.copy()
        if type(df_org.index) is not pd.core.indexes.datetimes.DatetimeIndex:
            cls.set_unixtime_to_dateindex(df_org)

        df_ohlcv = df_org.resample(period).agg({
                            'price' : 'ohlc',
                            'size'  : 'sum',}).ffill()
        df_ohlcv.columns = ['open', 'high', 'low', 'close', 'volume']
        df_ohlcv['unixtime'] = df_ohlcv.index.astype(np.int64) / 10**9
        df_ohlcv['unixtime'] = df_ohlcv.unixtime.astype(np.int64)
        df_ohlcv = df_ohlcv[['unixtime', 'open', 'high', 'low', 'close', 'volume']]
        return df_ohlcv

    #---------------------------------------------------------------------------
    # OHLCVを上位時間足にリサンプリング
    #---------------------------------------------------------------------------
    # [params]
    #  df     : DateTimeIndexとopen,high,low,close,volume列を含むDataFrame
    #  period : リサンプルするタイムフレーム ex) '1S'(秒), '5T'(分), '4H'(時), '1D'(日)
    # [return]
    #  DataFrame columns=['unixtime', 'open', 'high', 'low', 'close', 'volume']
    #---------------------------------------------------------------------------
    @classmethod
    def downsample_ohlcv(cls, df, period):
        df_org = df.copy()
        if type(df_org.index) is not pd.core.indexes.datetimes.DatetimeIndex:
            cls.set_unixtime_to_dateindex(df_org)

        df_ohlcv = df_org.resample(period).agg({
                            'open'   : 'first',
                            'high'   : 'max',
                            'low'    : 'min',
                            'close'  : 'last',
                            'volume' : 'sum',})
        df_ohlcv['unixtime'] = df_ohlcv.index.astype(np.int64) / 10**9
        df_ohlcv['unixtime'] = df_ohlcv.unixtime.astype(np.int64)
        df_ohlcv = df_ohlcv[['unixtime', 'open', 'high', 'low', 'close', 'volume']]
        return df_ohlcv

    #---------------------------------------------------------------------------
    # DataFrameのunixtime列からDateTimeIndexを設定
    #---------------------------------------------------------------------------
    # [params]
    #  df : unixtime(sec)列を含むDataFrame
    #---------------------------------------------------------------------------
    @classmethod
    def set_unixtime_to_dateindex(cls, df):
        df['datetime'] = pd.to_datetime(df['unixtime'], unit='s', utc=True)
        df.set_index('datetime', inplace=True)

    #---------------------------------------------------------------------------
    # DataFrameの行を指定列の値範囲で絞り込み
    #---------------------------------------------------------------------------
    # [params]
    #  df        : column列を含むDataFrame
    #  column    : 絞り込み判定を行う列名
    #  min_value : 絞り込み下限値
    #  max_value : 絞り込み上限値
    #---------------------------------------------------------------------------
    @classmethod
    def filter_df(cls, df, column, min_value, max_value):
        if not column in df.columns:
            print(f'DataFrame columns is not exist {column}.')
            return
        return df[((df[column] >= min_value) & (df[column] <= max_value))]

    #---------------------------------------------------------------------------
    # DataFrameを結合
    #---------------------------------------------------------------------------
    # [params]
    #  concat_dfs  : 結合するDataFrameリスト
    #  sort_column : 結合後にソートする列名
    #---------------------------------------------------------------------------
    @classmethod
    def concat_df(cls, concat_dfs, sort_column=None):
        if len(concat_dfs) < 2:
            print(f'Concat DataFrame is not exist.')
            return None
        if not sort_column in concat_dfs[0].columns:
            print(f'DataFrame columns is not exist {sort_column}.')
            return
        df_concat = pd.concat(concat_dfs)
        if sort_column is not None:
            df_concat.sort_values(by=sort_column, ascending=True, inplace=True)
        df_concat.reset_index(drop=True, inplace=True)
        return df_concat<|MERGE_RESOLUTION|>--- conflicted
+++ resolved
@@ -90,13 +90,8 @@
     #---------------------------------------------------------------------------
     # [params]
     #  start_ut / end_ut : UnixTimeで指定
-<<<<<<< HEAD
+    #  period            : 分を指定 (1 or 5 or 60 or 1D)
     #  symbol            : 取得対象の通貨ペアシンボル名 (デフォルトはXBTUSD)
-    #  period            : 分を指定 (1 or 5 or 60 or 1D)
-=======
-    #  period            : 分を指定
-    #  symbol            : 取得対象の通貨ペアシンボル名（デフォルトは XBTUSD）
->>>>>>> 0884d834
     #  csv_path          : 該当ファイルがあれば読み込んで対象期間をチェック
     #                      ファイルがない or 期間を満たしていない場合はrequestで取得
     #                      csvファイル保存 (None or 空文字は保存しない)
@@ -105,11 +100,7 @@
     #  DataFrame columns=['unixtime', 'open', 'high', 'low', 'close', 'volume']
     #---------------------------------------------------------------------------
     @classmethod
-<<<<<<< HEAD
-    def get_ohlcv_from_bitmex(cls, start_ut, end_ut, symbol='XBTUSD', period=1, csv_path='./bitmex_ohlcv.csv', request_interval=0.5):
-=======
     def get_ohlcv_from_bitmex(cls, start_ut, end_ut, period=1, symbol='XBTUSD', csv_path='./bitmex_ohlcv.csv', request_interval=0.5):
->>>>>>> 0884d834
         if ((csv_path is not None) and (len(csv_path) > 0)):
             if os.path.isfile(csv_path):
                 try:
